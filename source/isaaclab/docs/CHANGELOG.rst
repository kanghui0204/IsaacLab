--- conflicted
+++ resolved
@@ -1,11 +1,7 @@
 Changelog
 ---------
 
-<<<<<<< HEAD
-0.35.0 (2025-03-04)
-=======
 0.36.0 (2025-03-07)
->>>>>>> c8a7e47a
 ~~~~~~~~~~~~~~~~~~~
 
 Removed
@@ -26,8 +22,6 @@
   ``{importer_prim_path}/{name}``, where ``name`` is the name of the terrain.
 
 
-<<<<<<< HEAD
-=======
 0.35.0 (2025-03-07)
 ~~~~~~~~~~~~~~~~~~~
 
@@ -95,7 +89,6 @@
   which didn't allow setting the joint position and velocity separately.
 
 
->>>>>>> c8a7e47a
 0.34.6 (2025-03-02)
 ~~~~~~~~~~~~~~~~~~~
 
